--- conflicted
+++ resolved
@@ -1,73 +1,35 @@
-#!/usr/bin/python3
+import tensorflow as tf
+from tensorflow.keras.layers import Layer, Dense, LayerNormalization, ReLU, Conv2D, MaxPool2D, Softmax, AveragePooling2D
+from tensorflow.keras.initializers import orthogonal
+from tensorflow.keras.constraints import Constraint
 
-"""network_components.py - Implementation of the components of the various
-                           networks
-
-For the NeurIPS Reproducibility Challenge and the DD2412 Deep Learning, Advanced
-course at KTH Royal Institute of Technology.
-"""
-
-__author__ = "Adrian Chiemelewski-Anders, Mats Steinweg & Bas Straathof"
-
-
-import tensorflow as tf
-from tensorflow.keras.layers import Layer, Dense, LayerNormalization, ReLU, \
-        Conv2D, MaxPool2D, Softmax, AveragePooling2D
-from tensorflow.keras.initializers import orthogonal
-<<<<<<< HEAD
-from typing import Tuple
-
-=======
-from tensorflow.keras.constraints import Constraint
->>>>>>> eccb2a56
+################################
+# Spectral Normalization Layer #
+################################
 
 class SpectralNormalization(Layer):
-    """Spectral normalization layer to wrap around a Conv2D Layer. Kernel
-    weights are normalized before each forward pass."""
-    def __init__(self, layer: Conv2D, n_power_iterations: int=1):
-        """Class constructor
-
-        Attributes:
-            layer: Conv2D object
-            n_power_iterations: Number of power iterations
+    def __init__(self, layer, n_power_iterations=1):
+        """
+        Spectral Normalization Layer to wrap around a Conv2D Layer. Kernel Weights are normalized before each forward
+        pass.
+        :param layer: Conv2D object
+        :param n_power_iterations: number of power iterations | default: 1
         """
         super(SpectralNormalization, self).__init__()
-
         self.layer = layer
+        self.init = False  # Conv2D layer's weights haven't been initialized yet
         self.n_power_iterations = n_power_iterations
-<<<<<<< HEAD
-=======
         self.u = None  # u cannot be initialized here, since kernel shape is not known yet
         self.W_orig = None
->>>>>>> eccb2a56
 
-        # Conv2D layer's weights haven't been initialized yet
-        self.init = False
+    def normalize_weights(self, training=True):
+        """
+        Normalize the Conv2D layer's weights w.r.t. their spectral norm.
+        :param training: True if model in training phase. Updates estimate of u at every iteration.
+        """
 
-        # u and weights_sn cannot be initialized yet, since the kernel shape is
-        # not known yet
-        self.u = None
-        self.weights_sn = None
+        filters = self.layer.weights[0].shape.as_list()[-1]  # number of filter kernels in Conv2D layer
 
-
-    def normalize_weights(self, training: bool):
-        """Normalize the Conv2D layer's weights w.r.t. their spectral norm."""
-        # Number of filter kernels in Conv2D layer
-        filters = self.layer.weights[0].shape.as_list()[-1]
-
-<<<<<<< HEAD
-        # Reshape kernel weights
-        W = tf.reshape(self.layer.weights[0], [filters, -1])
-
-        # Compute the singular value approximations
-        u, v = self.power_iteration(W)
-
-        # Compute spectral norm
-        spectral_norm = tf.matmul(tf.matmul(u, W, transpose_a=True), v)
-
-        # Normalize kernel weights
-        self.weights_sn = self.layer.weights[0] / spectral_norm
-=======
         W_orig = self.layer.kernel_orig
         # reshape kernel weights
         W_res = tf.reshape(W_orig, [filters, -1])
@@ -77,27 +39,11 @@
 
         # normalize kernel weights
         W_sn = W_orig / spectral_norm
->>>>>>> eccb2a56
 
+        # update estimate of singular vector during training
         if training:
-            # Update estimate of singular vector during training
             self.u = u
 
-<<<<<<< HEAD
-
-    def power_iteration(self, W: tf.Tensor) -> Tuple[tf.Tensor, tf.Tensor]:
-        """Compute approximate spectral norm.
-
-        Note: According to the paper n_power_iterations= 1 is sufficient due
-              to updated u.
-
-        Args:
-            W: Reshaped kernel weights | shape: [filters, N]
-
-        Returns:
-            Approximate spectral norm and updated singular vector
-            approximation.
-=======
         return W_sn
 
     def power_iteration(self, W, n_iter=1):
@@ -106,50 +52,34 @@
         :param W: Reshaped kernel weights | shape: [filters, N]
         :param n_iter: number of power iterations
         :return: approximate spectral norm and updated singular vector approximation.
->>>>>>> eccb2a56
         """
         if self.u is None:
-            self.u = tf.Variable(tf.random.normal(
-                [self.layer.weights[0].shape.as_list()[-1], 1]),
-                trainable=False)
+            self.u = tf.Variable(tf.random.normal([self.layer.weights[0].shape.as_list()[-1], 1]), trainable=False)
 
-        for _ in range(self.n_power_iterations):
+        for _ in range(n_iter):
             v = self.normalize_l2(tf.matmul(W, self.u, transpose_a=True))
             u = self.normalize_l2(tf.matmul(W, v))
-<<<<<<< HEAD
-=======
             print('U:', u)
             print('V: ', v)
             spectral_norm = tf.matmul(tf.matmul(u, W, transpose_a=True), v)
             print('Sigma: ', spectral_norm)
->>>>>>> eccb2a56
 
-        return u, v
-
+        return spectral_norm, u
 
     @staticmethod
-    def normalize_l2(v: tf.Tensor, epsilon: float=1e-12) -> tf.Tensor:
-        """Normalize input matrix w.r.t. its euclidean norm
-
-        Args:
-            v: Input matrix
-            epsilon: Small epsilon to avoid division by zero
-
-        Returns:
-            l2-normalized input matrix
+    def normalize_l2(v, epsilon=1e-12):
+        """
+        Normalize input matrix w.r.t. its euclidean norm
+        :param v: input matrix of arbitrary shape
+        :param epsilon: small epsilon to avoid division by zero
+        :return: l2-normalized input matrix
         """
 
-        return v / (tf.math.reduce_sum(v**2)**0.5 + epsilon)
+        return v / (tf.math.reduce_sum(v ** 2) ** 0.5 + epsilon)
 
+    def call(self, x, training):
 
-    def call(self, x: tf. Tensor, training: bool) -> tf.Tensor:
-        """Perform forward pass of Conv2D layer on first iteration to initialize
-        the weights
-
-        Args:
-            x:
-            training:
-        """
+        # perform forward pass of Conv2D layer on first iteration to initialize weights
         if not self.init:
             _ = self.layer(x)
             self.layer.kernel_orig = self.add_weight('kernel_orig', self.layer.kernel.shape, trainable=True)
@@ -157,90 +87,67 @@
             self.layer.set_weights([tf.identity(weights[0]), weights[0]])
             self.init = True
 
-<<<<<<< HEAD
-        # Normalize weights before performing the standard forward pass of
-        # Conv2D layer
-        self.normalize_weights(training=training)
-
-=======
         # normalize weights before performing standard forward pass of Conv2D layer
         W_sn = self.normalize_weights(training=training)
         self.layer.kernel = W_sn
->>>>>>> eccb2a56
         output = self.layer(x)
-
         return output
 
 
+#########################
+# Self-Attention Module #
+#########################
+
 class SelfAttentionModule(Layer):
-    """Self-attention component for GANs"""
-    def __init__(self, init_gain: float, output_channels: int,
-            key_size: int=None):
-        """Class constructor
-
-        Attributes:
-            init_gain: Initializer gain for orthogonal initialization
-            output_channels: Number of output channels
-        """
+    def __init__(self, init_gain, output_channels, key_size=None):
         super(SelfAttentionModule, self).__init__()
 
-        # Set number of key channels
+        # set number of key channels
         if key_size is None:
             self.key_size = output_channels // 8
         else:
             self.key_size = key_size
 
-        # Trainable parameter to control influence of learned attention maps
+        # trainable parameter to control influence of learned attention maps
         self.gamma = tf.Variable(0.0, name='self_attention_gamma')
 
-        # Learned transformation
-        self.f = SpectralNormalization(Conv2D(
-            filters=self.key_size, kernel_size=(1, 1),
-            kernel_initializer=orthogonal(gain=init_gain)))
-        self.g = SpectralNormalization(Conv2D(filters=self.key_size,
-            kernel_size=(1, 1), kernel_initializer=orthogonal(gain=init_gain)))
-        self.h = SpectralNormalization(Conv2D(filters=output_channels,
-            kernel_size=(1, 1), kernel_initializer=orthogonal(gain=init_gain)))
-        self.out = SpectralNormalization(Conv2D(filters=output_channels,
-            kernel_size=(1, 1), kernel_initializer=orthogonal(gain=init_gain)))
+        # learned transformation
+        self.f = SpectralNormalization(Conv2D(filters=self.key_size, kernel_size=(1, 1), kernel_initializer=orthogonal(gain=init_gain)))
+        self.g = SpectralNormalization(Conv2D(filters=self.key_size, kernel_size=(1, 1), kernel_initializer=orthogonal(gain=init_gain)))
+        self.h = SpectralNormalization(Conv2D(filters=output_channels, kernel_size=(1, 1), kernel_initializer=orthogonal(gain=init_gain)))
+        self.out = SpectralNormalization(Conv2D(filters=output_channels, kernel_size=(1, 1), kernel_initializer=orthogonal(gain=init_gain)))
 
+    @staticmethod
+    def compute_attention(Q, K, V):
+        """
+        Compute attention maps from queries, keys and values.
+        :param Q: Queries
+        :param K: Keys
+        :param V: Values
+        :return: attention map with same shape as input feature maps
+        """
 
-    def compute_attention(self, x: tf.Tensor, train: bool) -> tf.Tensor:
-        """Compute attention maps
+        dot_product = tf.matmul(Q, K, transpose_b=True)
+        weights = Softmax(axis=2)(dot_product)
+        x = tf.matmul(weights, V)
+        return x
 
-        Args:
-            x: Input to the residual block
-            training: Whether we are training
+    def call(self, x, training):
 
-        Returns:
-            Attention map with same shape as input feature maps
-        """
-        # Height, width, channel
-        h, w, c = x.shape.as_list()[1:]
+        H, W, C = x.shape.as_list()[1:]  # width, height, channel
 
-        fx = tf.reshape(self.f(x, train), [-1, h * w, self.key_size])
-        gx = tf.reshape(self.g(x, train), [-1, h * w, self.key_size])
-        s = tf.matmul(fx, gx, transpose_b=True)
+        # compute query, key and value matrices
+        Q = tf.reshape(self.f(x, training), [-1, H * W, self.key_size])
+        K = tf.reshape(self.g(x, training), [-1, H * W, self.key_size])
+        V = tf.reshape(self.h(x, training), [-1, H * W, C])
 
-        beta = Softmax(axis=2)(s)
+        # compute attention maps
+        o = self.compute_attention(Q, K, V)
+        o = tf.reshape(o, [-1, H, W, C])
+        o = self.out(o, training)
 
-        hx = tf.reshape(self.h(x, train), [-1, h * w, c])
+        # add weighted attention maps to input feature maps
+        output = self.gamma * o + x
+        #print('SA_Gamma: ', self.gamma)
 
-        interim = tf.matmul(beta, hx)
-        interim = tf.reshape(interim, [-1, h, w, c])
-        o = self.out(interim, train)
-
-        return o
-
-
-    def call(self, x: tf.Tensor, training: bool) -> tf.Tensor:
-        """Perform call of attention layer
-
-        Args:
-            x: Input to the residual block
-            training: Whether we are training
-        """
-        o = self.compute_attention(x, training)
-        y = self.gamma * o + x
-
-        return y
+        return output
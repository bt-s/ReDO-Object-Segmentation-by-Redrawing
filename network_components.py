#!/usr/bin/python3

"""network_components.py - Implementation of the components of the various
                           networks

For the NeurIPS Reproducibility Challenge and the DD2412 Deep Learning, Advanced
course at KTH Royal Institute of Technology.
"""

__author__ = "Adrian Chmielewski-Anders, Mats Steinweg & Bas Straathof"


import tensorflow as tf
from tensorflow.keras.layers import Layer, Dense, LayerNormalization, ReLU, \
        Conv2D, MaxPool2D, Softmax, AveragePooling2D
from tensorflow.keras.initializers import orthogonal
<<<<<<< HEAD
from tensorflow.keras.constraints import Constraint
=======
from typing import Tuple

>>>>>>> 45dbde60

class SpectralNormalization(Layer):
    """Spectral normalization layer to wrap around a Conv2D Layer. Kernel
    weights are normalized before each forward pass."""
    def __init__(self, layer: Conv2D, n_power_iterations: int=1):
        """Class constructor

        Attributes:
            layer: Conv2D object
            n_power_iterations: Number of power iterations
        """
        super(SpectralNormalization, self).__init__()

        self.layer = layer
        self.n_power_iterations = n_power_iterations
<<<<<<< HEAD
        self.u = None  # u cannot be initialized here, since kernel shape is not known yet
        self.W_orig = None
=======
>>>>>>> 45dbde60

        # Conv2D layer's weights haven't been initialized yet
        self.init = False

        # u and weights_sn cannot be initialized yet, since the kernel shape is
        # not known yet
        self.u = None
        self.weights_sn = None


    def normalize_weights(self, training: bool):
        """Normalize the Conv2D layer's weights w.r.t. their spectral norm."""
        # Number of filter kernels in Conv2D layer
        filters = self.layer.weights[0].shape.as_list()[-1]

<<<<<<< HEAD
        W_orig = self.layer.kernel_orig
        # reshape kernel weights
        W_res = tf.reshape(W_orig, [filters, -1])

        # compute spectral norm and singular value approximation
        spectral_norm, u = self.power_iteration(W_res)

        # normalize kernel weights
        W_sn = W_orig / spectral_norm
=======
        # Reshape kernel weights
        W = tf.reshape(self.layer.weights[0], [filters, -1])

        # Compute the singular value approximations
        u, v = self.power_iteration(W)

        # Compute spectral norm
        spectral_norm = tf.matmul(tf.matmul(u, W, transpose_a=True), v)

        # Normalize kernel weights
        self.weights_sn = self.layer.weights[0] / spectral_norm
>>>>>>> 45dbde60

        if training:
            # Update estimate of singular vector during training
            self.u = u

<<<<<<< HEAD
        return W_sn

    def power_iteration(self, W, n_iter=1):
        """
        Compute approximate spectral norm. According to paper n_iter = 1 is sufficient due to updated u.
        :param W: Reshaped kernel weights | shape: [filters, N]
        :param n_iter: number of power iterations
        :return: approximate spectral norm and updated singular vector approximation.
=======

    def power_iteration(self, W: tf.Tensor) -> Tuple[tf.Tensor, tf.Tensor]:
        """Compute approximate spectral norm.

        Note: According to the paper n_power_iterations= 1 is sufficient due
              to updated u.

        Args:
            W: Reshaped kernel weights | shape: [filters, N]

        Returns:
            Approximate spectral norm and updated singular vector
            approximation.
>>>>>>> 45dbde60
        """
        if self.u is None:
            self.u = tf.Variable(tf.random.normal(
                [self.layer.weights[0].shape.as_list()[-1], 1]),
                trainable=False)

        for _ in range(self.n_power_iterations):
            v = self.normalize_l2(tf.matmul(W, self.u, transpose_a=True))
            u = self.normalize_l2(tf.matmul(W, v))
<<<<<<< HEAD
            print('U:', u)
            print('V: ', v)
            spectral_norm = tf.matmul(tf.matmul(u, W, transpose_a=True), v)
            print('Sigma: ', spectral_norm)
=======
>>>>>>> 45dbde60

        return u, v


    @staticmethod
    def normalize_l2(v: tf.Tensor, epsilon: float=1e-12) -> tf.Tensor:
        """Normalize input matrix w.r.t. its euclidean norm

        Args:
            v: Input matrix
            epsilon: Small epsilon to avoid division by zero

        Returns:
            l2-normalized input matrix
        """

        return v / (tf.math.reduce_sum(v**2)**0.5 + epsilon)


    def call(self, x: tf. Tensor, training: bool) -> tf.Tensor:
        """Perform forward pass of Conv2D layer on first iteration to initialize
        the weights

        Args:
            x:
            training:
        """
        if not self.init:
            _ = self.layer(x)
            self.layer.kernel_orig = self.add_weight('kernel_orig', self.layer.kernel.shape, trainable=True)
            weights = self.layer.get_weights()
            self.layer.set_weights([tf.identity(weights[0]), weights[0]])
            self.init = True

<<<<<<< HEAD
        # normalize weights before performing standard forward pass of Conv2D layer
        W_sn = self.normalize_weights(training=training)
        self.layer.kernel = W_sn
=======
        # Normalize weights before performing the standard forward pass of
        # Conv2D layer
        self.normalize_weights(training=training)

>>>>>>> 45dbde60
        output = self.layer(x)

        return output


class SelfAttentionModule(Layer):
    """Self-attention component for GANs"""
    def __init__(self, init_gain: float, output_channels: int,
            key_size: int=None):
        """Class constructor

        Attributes:
            init_gain: Initializer gain for orthogonal initialization
            output_channels: Number of output channels
        """
        super(SelfAttentionModule, self).__init__()

        # Set number of key channels
        if key_size is None:
            self.key_size = output_channels // 8
        else:
            self.key_size = key_size

        # Trainable parameter to control influence of learned attention maps
        self.gamma = tf.Variable(0.0, name='self_attention_gamma')

        # Learned transformation
        self.f = SpectralNormalization(Conv2D(
            filters=self.key_size, kernel_size=(1, 1),
            kernel_initializer=orthogonal(gain=init_gain)))
        self.g = SpectralNormalization(Conv2D(filters=self.key_size,
            kernel_size=(1, 1), kernel_initializer=orthogonal(gain=init_gain)))
        self.h = SpectralNormalization(Conv2D(filters=output_channels,
            kernel_size=(1, 1), kernel_initializer=orthogonal(gain=init_gain)))
        self.out = SpectralNormalization(Conv2D(filters=output_channels,
            kernel_size=(1, 1), kernel_initializer=orthogonal(gain=init_gain)))


    def compute_attention(self, x: tf.Tensor, train: bool) -> tf.Tensor:
        """Compute attention maps

        Args:
            x: Input to the residual block
            training: Whether we are training

        Returns:
            Attention map with same shape as input feature maps
        """
        # Height, width, channel
        h, w, c = x.shape.as_list()[1:]

        fx = tf.reshape(self.f(x, train), [-1, h * w, self.key_size])
        gx = tf.reshape(self.g(x, train), [-1, h * w, self.key_size])
        s = tf.matmul(fx, gx, transpose_b=True)

        beta = Softmax(axis=2)(s)

        hx = tf.reshape(self.h(x, train), [-1, h * w, c])

        interim = tf.matmul(beta, hx)
        interim = tf.reshape(interim, [-1, h, w, c])
        o = self.out(interim, train)

        return o


    def call(self, x: tf.Tensor, training: bool) -> tf.Tensor:
        """Perform call of attention layer

        Args:
            x: Input to the residual block
            training: Whether we are training
        """
        o = self.compute_attention(x, training)
        y = self.gamma * o + x

        return y
<|MERGE_RESOLUTION|>--- conflicted
+++ resolved
@@ -14,12 +14,9 @@
 from tensorflow.keras.layers import Layer, Dense, LayerNormalization, ReLU, \
         Conv2D, MaxPool2D, Softmax, AveragePooling2D
 from tensorflow.keras.initializers import orthogonal
-<<<<<<< HEAD
 from tensorflow.keras.constraints import Constraint
-=======
 from typing import Tuple
 
->>>>>>> 45dbde60
 
 class SpectralNormalization(Layer):
     """Spectral normalization layer to wrap around a Conv2D Layer. Kernel
@@ -35,19 +32,14 @@
 
         self.layer = layer
         self.n_power_iterations = n_power_iterations
-<<<<<<< HEAD
-        self.u = None  # u cannot be initialized here, since kernel shape is not known yet
-        self.W_orig = None
-=======
->>>>>>> 45dbde60
 
         # Conv2D layer's weights haven't been initialized yet
         self.init = False
 
-        # u and weights_sn cannot be initialized yet, since the kernel shape is
+        # u and W_orig cannot be initialized yet, since the kernel shape is
         # not known yet
         self.u = None
-        self.weights_sn = None
+        self.W_orig = None
 
 
     def normalize_weights(self, training: bool):
@@ -55,44 +47,24 @@
         # Number of filter kernels in Conv2D layer
         filters = self.layer.weights[0].shape.as_list()[-1]
 
-<<<<<<< HEAD
+        # Store the original weights
         W_orig = self.layer.kernel_orig
-        # reshape kernel weights
+        
+        # Reshape kernel weights
         W_res = tf.reshape(W_orig, [filters, -1])
 
-        # compute spectral norm and singular value approximation
+        # Compute spectral norm and singular value approximation
         spectral_norm, u = self.power_iteration(W_res)
 
-        # normalize kernel weights
+        # Normalize kernel weights
         W_sn = W_orig / spectral_norm
-=======
-        # Reshape kernel weights
-        W = tf.reshape(self.layer.weights[0], [filters, -1])
-
-        # Compute the singular value approximations
-        u, v = self.power_iteration(W)
-
-        # Compute spectral norm
-        spectral_norm = tf.matmul(tf.matmul(u, W, transpose_a=True), v)
-
-        # Normalize kernel weights
-        self.weights_sn = self.layer.weights[0] / spectral_norm
->>>>>>> 45dbde60
 
         if training:
             # Update estimate of singular vector during training
             self.u = u
 
-<<<<<<< HEAD
         return W_sn
 
-    def power_iteration(self, W, n_iter=1):
-        """
-        Compute approximate spectral norm. According to paper n_iter = 1 is sufficient due to updated u.
-        :param W: Reshaped kernel weights | shape: [filters, N]
-        :param n_iter: number of power iterations
-        :return: approximate spectral norm and updated singular vector approximation.
-=======
 
     def power_iteration(self, W: tf.Tensor) -> Tuple[tf.Tensor, tf.Tensor]:
         """Compute approximate spectral norm.
@@ -106,7 +78,6 @@
         Returns:
             Approximate spectral norm and updated singular vector
             approximation.
->>>>>>> 45dbde60
         """
         if self.u is None:
             self.u = tf.Variable(tf.random.normal(
@@ -116,15 +87,9 @@
         for _ in range(self.n_power_iterations):
             v = self.normalize_l2(tf.matmul(W, self.u, transpose_a=True))
             u = self.normalize_l2(tf.matmul(W, v))
-<<<<<<< HEAD
-            print('U:', u)
-            print('V: ', v)
             spectral_norm = tf.matmul(tf.matmul(u, W, transpose_a=True), v)
-            print('Sigma: ', spectral_norm)
-=======
->>>>>>> 45dbde60
-
-        return u, v
+
+        return spectral_norm, u
 
 
     @staticmethod
@@ -157,16 +122,10 @@
             self.layer.set_weights([tf.identity(weights[0]), weights[0]])
             self.init = True
 
-<<<<<<< HEAD
-        # normalize weights before performing standard forward pass of Conv2D layer
+        # Normalize weights before performing the standard forward pass of
+        # Conv2D layer
         W_sn = self.normalize_weights(training=training)
         self.layer.kernel = W_sn
-=======
-        # Normalize weights before performing the standard forward pass of
-        # Conv2D layer
-        self.normalize_weights(training=training)
-
->>>>>>> 45dbde60
         output = self.layer(x)
 
         return output

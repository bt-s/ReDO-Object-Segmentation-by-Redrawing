--- conflicted
+++ resolved
@@ -17,10 +17,7 @@
 from tensorflow.keras.initializers import orthogonal
 from tensorflow import random_uniform_initializer
 from typing import Union, List, Tuple
-<<<<<<< HEAD
-=======
-
->>>>>>> a2165fa7
+
 import matplotlib.pyplot as plt
 
 from train_utils import normalize_contrast

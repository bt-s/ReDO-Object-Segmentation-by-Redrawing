--- conflicted
+++ resolved
@@ -30,11 +30,7 @@
     """Use Conv2D layers to learn a function for gamma and beta instead of
     directly learning the shift and scale parameters of the BN layer."""
     def __init__(self, filters: int, init_gain: float):
-<<<<<<< HEAD
         """Class constructor
-=======
-        """Class constructior
->>>>>>> a5b24abf
 
         Attributes:
             filters: Number of filters in the convolutional layer
@@ -43,10 +39,7 @@
         super(ConditionalBatchNormalization, self).__init__()
         # Instance Normalization | shifting and scaling switched off
         self.in_1 = LayerNormalization(axis=(1, 2), center=False, scale=False)
-<<<<<<< HEAD
-=======
-
->>>>>>> a5b24abf
+
         # Learnable functions for mapping of noise vector to scale and shift
         # parameters gamma and beta
         self.gamma = Conv2D(filters=filters, kernel_size=(1, 1), use_bias=True,
@@ -54,20 +47,14 @@
         self.beta = Conv2D(filters=filters, kernel_size=(1, 1), use_bias=True,
                 padding='same', kernel_initializer=orthogonal(gain=init_gain))
 
-<<<<<<< HEAD
+        
     def call(self, x: tf.Tensor, z_k: tf.Tensor) -> tf.Tensor:
         """To call the CBN layer
 
-=======
-
-    def call(self, x: tf.Tensor, z_k: tf.Tensor) -> tf.Tensor:
-        """To call the CBN layer
-
->>>>>>> a5b24abf
         Args:
             x: Input tensor
             z_k: Noise vector for class k
-
+            
         Returns:
             x: Output tensor of conditional batch normalization layer
         """
@@ -90,11 +77,7 @@
     applying convolutional layers. CBN and ReLU are also included."""
     def __init__(self, init_gain: float, base_channels: int,
             output_factor: int):
-<<<<<<< HEAD
         """Class constructor
-=======
-        """Class constructior
->>>>>>> a5b24abf
 
         Attributes:
             init_gain: Initializer gain for orthogonal initialization
@@ -114,16 +97,9 @@
                 init_gain=init_gain)
         self.relu = ReLU()
 
-<<<<<<< HEAD
     def call(self, z_k: tf.Tensor) -> tf.Tensor:
         """To call the first input block of the generator network
 
-=======
-
-    def call(self, z_k: tf.Tensor) -> tf.Tensor:
-        """To call the first input block of the generator network
-
->>>>>>> a5b24abf
         Args:
             z_k: Noise vector for class k
 
@@ -144,21 +120,13 @@
 class ResidualUpsamplingBlock(Layer):
     def __init__(self, init_gain: float, base_channels: int, input_factor: int,
             output_factor: int, mask_scale: int):
-<<<<<<< HEAD
         """Class constructor
-=======
-        """Class constructior
->>>>>>> a5b24abf
 
         Args:
             init_gain: Initializer gain for orthogonal initialization
             base_channels: The number of base channels
             input_factor: Factor to reshape the input
-<<<<<<< HEAD
             output_factor: Factor by which to multiply base_channels to get
-=======
-            output_channels: Factor by which to multiply base_channels to get
->>>>>>> a5b24abf
                              final number of feature maps
             mask_scale: Down-scaling factor of segmentation mask to be
                         concatenated to the feature maps
@@ -174,12 +142,8 @@
 
         # Perform 1x1 convolutions on the identity to adjust the number of
         # channels to the output of the computational
-<<<<<<< HEAD
         self.process_identity = tf.keras.Sequential()
         self.process_identity.add(UpSampling2D(size=(2, 2), interpolation='bilinear'))
-=======
-        self.process_identity = Sequential()
->>>>>>> a5b24abf
         self.process_identity.add(SpectralNormalization(Conv2D(
             filters=self.output_channels, kernel_size=(1, 1), padding='same',
             kernel_initializer=orthogonal(gain=init_gain))))
@@ -188,11 +152,7 @@
         self.mask_pool = AveragePooling2D(pool_size=mask_scale, padding='same')
 
         # Computational pipeline
-<<<<<<< HEAD
         self.cbn_1 = ConditionalBatchNormalization(filters=self.input_channels,
-=======
-        self.cbn_1 = ConditionalBatchNormalization(filters=self.output_channels,
->>>>>>> a5b24abf
                 init_gain=init_gain)
         self.relu = ReLU()
         self.conv_1 = SpectralNormalization(Conv2D(
@@ -204,10 +164,7 @@
             filters=self.output_channels, kernel_size=(3, 3), padding='same',
             kernel_initializer=orthogonal(gain=init_gain)))
 
-<<<<<<< HEAD
-=======
-
->>>>>>> a5b24abf
+
     def call(self, x: tf.Tensor, z_k: tf.Tensor, masks: tf.Tensor,
             training: bool) -> tf.Tensor:
         """To call the residual upsampling block
@@ -221,55 +178,29 @@
         Returns:
             x: Output tensor
         """
-<<<<<<< HEAD
-=======
-        # TODO: think about whether this is the right implementation
->>>>>>> a5b24abf
         # Process identity
         identity = self.process_identity(x)
 
         # Res block computations
-<<<<<<< HEAD
         x = self.cbn_1(x, z_k)
         x = self.relu(x)
-        # down-sample and concatenate mask
+        # Down-sample and concatenate mask
         masks = tf.cast(self.mask_pool(masks), tf.float32)
         x = tf.concat((x, masks), axis=3)
-        # upsample feature maps
+        # Upsample feature maps
         x = self.upsample(x)
         x = self.conv_1(x, training)
         x = self.cbn_2(x, z_k)
-        x = self.relu(x)
-=======
-        x = self.conv_1(x, training)
-        x = self.cbn_1(x, z_k)
-        x = self.relu(x)
-
-        # Downsample the mask
-        masks = tf.cast(self.mask_pool(masks), tf.float32)
-
-        # Concatenate feature maps and masks
-        x = tf.concat((x, masks), axis=3)
-
->>>>>>> a5b24abf
+        x = self.relu(x) 
         x = self.conv_2(x, training)
         x = self.cbn_2(x, z_k)
 
         # Skip-connection
         x += identity
 
-        # Apply ReLU activation
-        x = self.relu(x)
-
-        # Upsample
-        x = self.upsample(x)
-
         return x
 
-<<<<<<< HEAD
-=======
-
->>>>>>> a5b24abf
+
 class OutputBlock(Layer):
     """Final block of the generator network:
         - Conditional Batch Norm
@@ -280,11 +211,7 @@
     """
     def __init__(self, init_gain: float, base_channels: int,
             output_factor: int):
-<<<<<<< HEAD
         """Class constructor
-=======
-        """Class constructior
->>>>>>> a5b24abf
 
         Args:
             init_gain: Initializer gain for orthogonal initialization
@@ -303,10 +230,7 @@
             filters=3, kernel_size=(3, 3), padding='same',
             kernel_initializer=orthogonal(gain=init_gain)))
 
-<<<<<<< HEAD
-=======
-
->>>>>>> a5b24abf
+
     def call(self, x: tf.Tensor, z_k: tf.Tensor, masks: tf.Tensor,
             training: bool) -> tf.Tensor:
         """To call the residual upsampling block
@@ -333,11 +257,7 @@
 
 class ClassGenerator(Model):
     """Generator for region/class k"""
-<<<<<<< HEAD
-    def __init__(self, init_gain: float, k: int, base_channels: int = 32):
-=======
     def __init__(self, init_gain: float, k: int, base_channels: int=32):
->>>>>>> a5b24abf
         """Class constructor
 
         Attributes:
@@ -348,14 +268,10 @@
         """
         super(ClassGenerator, self).__init__()
 
-<<<<<<< HEAD
         # Class ID for generator
         self.k = k
 
         # Dataset-dependent constant for number of channels in network
-=======
-        self.k = k
->>>>>>> a5b24abf
         self.base_channels = base_channels
 
         # Fully-connected layer + reshaping of noise vector to allow for
@@ -363,10 +279,7 @@
         self.block_1 = InputBlock(init_gain=init_gain,
                 base_channels=self.base_channels, output_factor=16)
 
-<<<<<<< HEAD
         # Residual Upsampling Blocks
-=======
->>>>>>> a5b24abf
         self.up_res_block_1 = ResidualUpsamplingBlock(init_gain=init_gain,
                 base_channels=self.base_channels, output_factor=16,
                 input_factor=16, mask_scale=32)
@@ -380,11 +293,7 @@
                 base_channels=self.base_channels, output_factor=2,
                 input_factor=4, mask_scale=4)
 
-<<<<<<< HEAD
         # Self-Attention Module
-=======
-        # Self-attention module
->>>>>>> a5b24abf
         self.block_3 = SelfAttentionModule(init_gain=init_gain,
                 output_channels=2*base_channels)
 
@@ -397,10 +306,7 @@
         self.block_5 = OutputBlock(init_gain=init_gain,
                 base_channels=self.base_channels, output_factor=1)
 
-<<<<<<< HEAD
-=======
-
->>>>>>> a5b24abf
+
     def call(self, batch_images_real: tf.Tensor, batch_masks: tf.Tensor,
             n_input: Tuple, training: bool) -> Tuple[tf.Tensor, tf.Tensor,
                     tf.Tensor]:
@@ -431,11 +337,7 @@
         # Get masks for region k
         batch_masks_k = tf.expand_dims(batch_masks[:, :, :, self.k], axis=3)
 
-<<<<<<< HEAD
-        # Container for Re-drawn image
-=======
-        # Re-draw image
->>>>>>> a5b24abf
+        # Container for re-drawn image
         batch_images_fake = tf.zeros(batch_images_real.shape)
 
         for k in range(n_regions):
@@ -454,11 +356,7 @@
                 x = self.block_4(x, z_k, batch_masks_k, training=training)
                 batch_region_k_fake = self.block_5(x, z_k, batch_masks_k,
                         training=training)
-<<<<<<< HEAD
                 batch_region_k_fake *= batch_masks_k
-=======
-                batch_region_k_fake = batch_region_k_fake * batch_masks_k
->>>>>>> a5b24abf
 
                 # Add redrawn regions to batch of fake images
                 batch_images_fake += batch_region_k_fake
@@ -478,11 +376,7 @@
 
 class Generator(Model):
     """Generator object containing a separate network for each region/class"""
-<<<<<<< HEAD
     def __init__(self, n_classes: int, n_input: int, init_gain: float,
-=======
-    def __init__(self, n_classes: int, n_input: Tuple, init_gain: float,
->>>>>>> a5b24abf
             base_channels: int):
         """Class constructor
 
@@ -508,10 +402,7 @@
         self.class_generators = [ClassGenerator(init_gain=init_gain, k=k,
             base_channels=base_channels) for k in range(self.n_classes)]
 
-<<<<<<< HEAD
-=======
-
->>>>>>> a5b24abf
+
     def call(self, batch_images_real: tf.Tensor, batch_masks: tf.Tensor,
             update_generator: bool, training: bool) -> Union[List[tf.Tensor],
                 tf.Tensor]:
@@ -537,12 +428,7 @@
                 batch_images_fake: Batch of fake images redrawn for each class
                                    of shape: [batch_size*n_classes, 128, 128, 3]
         """
-<<<<<<< HEAD
-
         batch_images_fake, batch_regions_fake, batch_z_k = None, None, None
-=======
-        batch_images_fake, batch_z_k, batch_regions_fake = None, None, None
->>>>>>> a5b24abf
 
         for k in range(self.n_classes):
             # Get batch of fake images for respective region
@@ -550,7 +436,6 @@
                     self.class_generators[k](batch_images_real, batch_masks,
                             n_input=self.n_input, training=training)
 
-<<<<<<< HEAD
             # Generate batch of fake images
             batch_images_k_fake, batch_region_k_fake, z_k = \
                             self.class_generators[k](batch_images_real, batch_masks,
@@ -564,22 +449,6 @@
                 batch_images_fake = tf.concat((batch_images_fake, batch_images_k_fake), axis=0)
                 batch_z_k = tf.concat((batch_z_k, z_k), axis=0)
                 batch_regions_fake += batch_region_k_fake
-=======
-            # TODO: find cleaner way to handle the edge case
-            if batch_images_fake is None:
-                batch_images_fake = batch_images_k_fake
-                batch_regions_fake = batch_region_k_fake
-
-                if update_generator:
-                    batch_z_k = z_k
-            else:
-                batch_images_fake = tf.concat((batch_images_fake,
-                    batch_images_k_fake), axis=0)
-
-                if update_generator:
-                    batch_z_k = tf.concat((batch_z_k, z_k), axis=0)
-                    batch_regions_fake += batch_region_k_fake
->>>>>>> a5b24abf
 
         # Return batch of fake images
         if update_generator:
@@ -625,7 +494,6 @@
     masks = tf.math.sigmoid(masks)
 
     with tf.GradientTape() as tape:
-<<<<<<< HEAD
         batch_image_fake, z_k, k = generator(image_real, masks,
                 update_generator=True, training=True)
         z_k_hat = information_network(batch_image_fake, k, training=True)
@@ -640,22 +508,7 @@
     # Update weights
     optimizer.apply_gradients(zip(gradients, generator.class_generators[k].trainable_variables))
 
-=======
-        batch_image_fake, batch_regions_fake, z_k = generator(image_real, masks,
-                update_generator=True, training=True)
-        z_k_hat = information_network(batch_regions_fake, training=True)
-        d_logits_fake = discriminator(batch_image_fake, training=True)
-        g_loss_d, g_loss_i = loss.get_g_loss(d_logits_fake, z_k, z_k_hat)
-        g_loss = g_loss_d + g_loss_i
-        print(f'Generator loss (discriminator): {g_loss_d}')
-        print(f'Generator loss (information): {g_loss_i}')
-
-    gradients = tape.gradient(g_loss, generator.trainable_variables)
-
-    # Update weights
-    optimizer.apply_gradients(zip(gradients, generator.trainable_variables))
-
->>>>>>> a5b24abf
+
     # Input image
     image_real = image_real[0].numpy()
     image_real -= np.min(image_real)
@@ -666,7 +519,6 @@
     image_fake_fg -= np.min(image_fake_fg)
     image_fake_fg /= (np.max(image_fake_fg) - np.min(image_fake_fg))
 
-<<<<<<< HEAD
     # Plot output
     fig, ax = plt.subplots(1, 3)
     ax[0].set_title('Input Image')
@@ -678,21 +530,4 @@
     else:
         ax[2].set_title('Fake Foreground')
     ax[2].imshow(image_fake_fg)
-=======
-    # Fake image with redrawn background
-    image_fake_bg = batch_image_fake[1].numpy()
-    image_fake_bg -= np.min(image_fake_bg)
-    image_fake_bg /= (np.max(image_fake_bg) - np.min(image_fake_bg))
-
-    # Plot output
-    fig, ax = plt.subplots(2, 2)
-    ax[0, 0].set_title('Input Image')
-    ax[0, 0].imshow(image_real)
-    ax[0, 1].set_title('Mask Foreground')
-    ax[0, 1].imshow(masks[0].numpy()[:, :, 1], cmap='gray')
-    ax[1, 0].set_title('Fake Foreground')
-    ax[1, 0].imshow(image_fake_fg)
-    ax[1, 1].set_title('Fake Background')
-    ax[1, 1].imshow(image_fake_bg)
->>>>>>> a5b24abf
     plt.show()

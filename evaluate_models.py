--- conflicted
+++ resolved
@@ -6,11 +6,7 @@
 course at KTH Royal Institute of Technology.
 """
 
-<<<<<<< HEAD
-__author__ = "Adrian Chiemelewski-Anders, Mats Steinweg & Bas Straathof"
-=======
 __author__ = "Adrian Chmielewski-Anders, Mats Steinweg & Bas Straathof"
->>>>>>> a5b24abf
 
 
 import tensorflow as tf
@@ -27,12 +23,7 @@
     session_name = 'Unsupervised_Flowers'
 
     # Iteration to evaluate
-<<<<<<< HEAD
     iteration = 3000
-=======
-    epoch = 12
-    batch_id = 200
->>>>>>> a5b24abf
 
     # Create datasets
     dataset = FlowerDataset()
@@ -42,11 +33,7 @@
     init_gain = 1.0
 
     # Create loss
-<<<<<<< HEAD
-    loss = UnsupervisedLoss(lambda_z=5.0/32)
-=======
-    loss = UnsupervisedLoss(lambda_z=1.0)
->>>>>>> a5b24abf
+    loss = UnsupervisedLoss(lambda_z=5.0)
 
     # Create model and load weights
     segmentation_network = SegmentationNetwork(n_classes=dataset.n_classes,
@@ -55,22 +42,11 @@
             n_classes=2)
     discriminator = Discriminator(init_gain=init_gain)
     segmentation_network.load_weights('Weights/' + session_name + '/' +
-<<<<<<< HEAD
             str(segmentation_network.model_name) + '/Iteration_' + str(iteration) + '/')
     generator.load_weights('Weights/' + session_name + '/' +
             str(generator.model_name) + '/Iteration_' + str(iteration) + '/')
     discriminator.load_weights('Weights/' + session_name + '/' +
             str(discriminator.model_name) + '/Iteration_' + str(iteration) + '/')
-=======
-            str(segmentation_network.model_name) + '/Epoch_' + str(epoch) +
-            'batch_' + str(batch_id) + '/')
-    generator.load_weights((f'Weights/{session_name}/'
-        f'{str(generator.model_name)}/Epoch_{str(epoch)}batch_'
-        f'{str(batch_id)}/'))
-    discriminator.load_weights((f'Weights/{session_name}/'
-        f'{str(discriminator.model_name)}/Epoch_{str(epoch)}batch_'
-        f'{str(batch_id)}/'))
->>>>>>> a5b24abf
 
     # Iterate over batches
     for batch_id, (batch_images_real, batch_labels) in enumerate(test_dataset):
@@ -81,26 +57,14 @@
         batch_masks_logits = segmentation_network(batch_images_real)
         batch_size = batch_masks_logits.shape[0]
 
-<<<<<<< HEAD
-        batch_images_fake, z_k, k = generator(
-                batch_images_real, batch_masks_logits, update_generator=True,
-                training=False)
+        batch_images_fake, z_k, k = generator(batch_images_real, batch_masks_logits,
+                update_generator=True, training=False)
 
         z_k_hat = z_k
 
         d_logits_real = discriminator(batch_images_real, training=False)
         d_logits_fake = discriminator(batch_images_fake, training=False)
 
-=======
-        batch_images_fake, batch_regions_fake, z_k = generator(
-                batch_images_real, batch_masks_logits, update_generator=True,
-                training=True)
-
-        z_k_hat = z_k
-
-        d_logits_fake = discriminator(batch_images_fake, training=True)
-        d_logits_real = discriminator(batch_images_real, training=True)
->>>>>>> a5b24abf
         print(f'd_logits_real: {d_logits_real}')
         print(f'd_logits_fake: {d_logits_fake}')
 
@@ -108,38 +72,19 @@
         d_loss_r, d_loss_f = loss.get_d_loss(d_logits_real, d_logits_fake)
         print(f'Generator loss (discriminator): {g_loss_d}')
         print(f'Generator loss (information): {g_loss_i}')
-<<<<<<< HEAD
         print(f'Discriminator loss (real): {d_loss_r}')
         print(f'Discriminator loss (fake): {d_loss_f}')
 
         for i, (image_real, mask_logits, image_fake) in enumerate(zip(
-            batch_images_real, batch_masks_logits,
-            batch_images_fake)):
+            batch_images_real, batch_masks_logits, batch_images_fake)):
 
             fig, ax = plt.subplots(1, 3)
-=======
-        print(f'Discriminator loss (real): {g_loss_r}')
-        print(f'Discriminator loss (fake): {g_loss_f}')
 
-        for i, (image_real, mask_logits, image_fake) in enumerate(zip(
-            batch_images_real, batch_masks_logits,
-            batch_images_fake[:batch_size])):
-
-            fig, ax = plt.subplots(1, 4)
->>>>>>> a5b24abf
             ax[0].set_title('Image')
             image = image_real.numpy() / (np.max(image_real) - \
                     np.min(image_real))
             image -= np.min(image)
 
-<<<<<<< HEAD
-=======
-            # Fake image with redrawn foreground
-            image_fake_fg = batch_images_fake[batch_size+i].numpy()
-            image_fake_fg -= np.min(image_fake_fg)
-            image_fake_fg /= (np.max(image_fake_fg) - np.min(image_fake_fg))
-
->>>>>>> a5b24abf
             # Fake image with redrawn background
             image_fake_bg = image_fake.numpy()
             image_fake_bg -= np.min(image_fake_bg)

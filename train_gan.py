#!/usr/bin/python3

"""train_gan.py - Given dataset and other hyper-parameters, train all networks:
    - generator(s)
    - discriminator
    - information
    - mask/segmentation

For the NeurIPS Reproducibility Challange and the DD2412 Deep Learning, Advanced
course at KTH Royal Institute of Technology.
"""

<<<<<<< HEAD
__author__ = "Adrian Chiemelewski-Anders, Mats Steinweg & Bas Straathof"
=======
__author__ = "Adrian Chmielewski-Anders, Mats Steinweg & Bas Straathof"
>>>>>>> a5b24abf


import tensorflow as tf

from tensorflow.keras.optimizers import Adam
from tensorflow.keras.metrics import Mean
from argparse import ArgumentParser, Namespace
from sys import argv
import logging
from typing import Dict, Tuple

from datasets import BirdDataset, FlowerDataset, FaceDataset
from train_utils import UnsupervisedLoss, log_epoch
from generator import Generator
from discriminator import Discriminator
from segmentation_network import SegmentationNetwork
from information_network import InformationConservationNetwork

SUPPORTED_DATASETS = {'flowers': FlowerDataset, 'birds': BirdDataset}


def parse_train_args():
    """Parses CL arguments"""
    parser = ArgumentParser()
    # Positional arguments
    parser.add_argument('dataset', choices=SUPPORTED_DATASETS.keys())

    # Options/flags
    parser.add_argument('-b', '--batch-size', type=int, default=32)
    parser.add_argument('-g', '--init-gain', type=float, default=0.8)
    parser.add_argument('-w', '--weight-decay', type=float, default=1e-4)
    parser.add_argument('-lz', '--lambda-z', type=float, default=5.0,
                        help=('Multiplicative factor for information'
                              'conservation loss'))
    parser.add_argument('-e', '--epochs', type=int, default=100)
    parser.add_argument('-c', '--checkpoint-iter', type=int, default=350)
    parser.add_argument('-s', '--session-name', type=str, default='MySession')
    parser.add_argument('-z', '--z-dim', type=int, default=32,
            help='Dimension of latent z-variable')
    parser.add_argument('-ch', '--base-channels', type=int, default=32,
            help='Dataset-dependent constant for number of channels in network')
    parser.add_argument('-b1', '--beta-1', type=float, default=0.0)
    parser.add_argument('-b2', '--beta-2', type=float, default=0.9)
    parser.add_argument('-lr1', '--learning-rate-other', type=float,
            default=1e-4)
    parser.add_argument('-lr2', '--learning-rate-mask', type=float,
            default=1e-5)
    parser.add_argument('-l', '--log-level', type=int, default=30)

    return parser.parse_args(argv[1:])


<<<<<<< HEAD
def discriminator_update(batch_images_real: tf.Tensor, training: bool, optimizers: Dict,
=======
def discriminator_update(batch_images_real: tf.Tensor, training: bool,
>>>>>>> a5b24abf
        models: Dict, metrics: Dict, adversarial_loss: UnsupervisedLoss,
        phase: str):
    """Updates the real and fake disciminator losses

    Args:
        batch_images_real: Image batch (of size n) of shape (n, 128, 128, 3)
        training: Whether we are training
        models: Dict of models
        metrics: Dict of metrics
        adversarial_loss: Loss
    """
    with tf.GradientTape() as tape:
        # Get segmentation masks
        batch_masks_logits = models['F'](batch_images_real)

        # Get fake images from generator
        # The number of images generated = batch_size * n_classes
        batch_images_fake = models['G'](batch_images_real,
                batch_masks_logits, update_generator=False,
                training=training)

        # Get logits for real and fake images
        d_logits_real = models['D'](batch_images_real, training)
        d_logits_fake = models['D'](batch_images_fake, training)

        # Compute discriminator loss for current batch
        d_loss_real, d_loss_fake = adversarial_loss.get_d_loss(
            d_logits_real, d_logits_fake)

        d_loss = d_loss_real + d_loss_fake
<<<<<<< HEAD
        #print('Discriminator loss (real): ', d_loss_real)
        #print('Discriminator loss (fake): ', d_loss_fake)
=======
        print('Discriminator loss (real): ', d_loss_real)
        print('Discriminator loss (fake): ', d_loss_fake)
>>>>>>> a5b24abf

    if training:
        # Compute gradients
        d_gradients = tape.gradient(d_loss, models['D'].trainable_variables)
        optimizers['D'].apply_gradients(zip(d_gradients,
            models['D'].trainable_variables))

    # Update summary with the computed loss
    metrics['d_r_loss_' + phase](d_loss_real)
    metrics['d_f_loss_' + phase](d_loss_fake)


def generator_update(batch_images_real: tf.Tensor, training: bool,
        models: Dict, metrics: Dict, optimizers: Dict,
        adversarial_loss: UnsupervisedLoss, phase: str):
    """Updates the generator and information losses

    Args:
        batch_images_real: Image batch (of size n) of shape (n, 128, 128, 3)
        training: Whether we are training
        models: Dict of models
        metrics: Dict of metrics
        optimizers: Dict of optimizers
        adversarial_loss: Loss
    """
    with tf.GradientTape(persistent=True) as tape:
        # Get segmentation masks
        batch_masks = models['F'](batch_images_real)

        # Get fake images from generator
        # Number of images generated = batch_size * n_classes
<<<<<<< HEAD
        batch_images_fake, batch_z_k, k = models['G'](
                batch_images_real, batch_masks, update_generator=True,
                training=training)
        # Get the recovered z-value from the information network
        batch_z_k_hat = models['I'](batch_images_fake, k=k, training=training)

        # Get logits for fake images
        d_logits_fake = models['D'](batch_images_fake, training)

=======
        batch_images_fake, batch_regions_fake, batch_z_k = models['G'](
                batch_images_real, batch_masks, update_generator=True,
                training=training)

        # Get the recovered z-value from the information network
        batch_z_k_hat = models['I'](batch_regions_fake, training=training)

        # Get logits for fake images
        d_logits_fake = models['D'](batch_images_fake, training)

>>>>>>> a5b24abf
        # Compute generator loss for current batch
        g_loss_d, g_loss_i = adversarial_loss.get_g_loss(d_logits_fake,
                batch_z_k, batch_z_k_hat)

        g_loss = g_loss_d + g_loss_i
<<<<<<< HEAD
        #print('Generator loss (discriminator): ', g_loss_d)
        #print('Discriminator loss (information): ', g_loss_i)
=======
        print('Generator loss (discriminator): ', g_loss_d)
        print('Discriminator loss (information): ', g_loss_i)
>>>>>>> a5b24abf

    if training:
        # Compute gradients
        gradients = tape.gradient(g_loss, models['F'].trainable_variables +
<<<<<<< HEAD
                models['G'].class_generators[k].trainable_variables)

        f_gradients = gradients[:len(models['F'].trainable_variables)]
        g_gradients = gradients[-len(models['G'].class_generators[k].trainable_variables):]
        i_gradients = tape.gradient(g_loss_i, models['I'].trainable_variables)

        # Update weights
        optimizers['G'].apply_gradients(zip(g_gradients,
            models['G'].class_generators[k].trainable_variables))
        optimizers['F'].apply_gradients(zip(f_gradients,
            models['F'].trainable_variables))
        optimizers['I'].apply_gradients(zip(i_gradients,
            models['I'].trainable_variables))

    # Update summary with computed loss
    metrics['g_d_loss_' + phase](g_loss_d)
    metrics['g_i_loss_' + phase](g_loss_i)


def create_network_objects(args: Namespace) -> Dict:
    """Create, and initialize, all necessary networks for training

    Args:
        args: Dictionary of CL arguments

=======
                models['G'].trainable_variables)

        f_gradients = gradients[:len(models['F'].trainable_variables)]
        g_gradients = gradients[-len(models['G'].trainable_variables):]

        i_gradients = tape.gradient(g_loss_i,
                models['I'].trainable_variables)

        # Update weights
        optimizers['G'].apply_gradients(zip(g_gradients,
            models['G'].trainable_variables))
        optimizers['F'].apply_gradients(zip(f_gradients,
            models['F'].trainable_variables))
        optimizers['I'].apply_gradients(zip(i_gradients,
            models['I'].trainable_variables))

    # Update summary with computed loss
    metrics['g_d_loss_' + phase](g_loss_d)
    metrics['g_i_loss_' + phase](g_loss_i)


def create_network_objects(args: Namespace) -> Dict:
    """Create, and initialize, all necessary networks for training

    Args:
        args: Dictionary of CL arguments

>>>>>>> a5b24abf
    Returns:
        models: Segmentation, generator, discriminator and information networks
    """
    segmentation_network = SegmentationNetwork(n_classes=args.n_classes,
            init_gain=args.init_gain, weight_decay=args.weight_decay)

    generator = Generator(n_classes=args.n_classes, n_input=args.z_dim,
            init_gain=args.init_gain, base_channels=args.base_channels)

    discriminator = Discriminator(init_gain=args.init_gain)

    information_network = InformationConservationNetwork(
            init_gain=args.init_gain, n_classes=args.n_classes,
            n_output=args.z_dim)

    models = {'F': segmentation_network, 'G': generator, 'D': discriminator,
            'I': information_network}

    return models

<<<<<<< HEAD

def train(args: Namespace, datasets: Dict):
    """Trains the generator, discriminator, maks and information network

    Args:
        args: CL input arguments
        datasets: Training and validation data sets
    """
    # Initialize the network objects
    models = create_network_objects(args)

    # Initialize the adversarial loss
    adversarial_loss = UnsupervisedLoss(lambda_z=args.lambda_z)

    # Define optimizers
    g_optimizer = Adam(learning_rate=args.learning_rate_other,
            beta_1=args.beta_1, beta_2=args.beta_2)
    d_optimizer = Adam(learning_rate=args.learning_rate_other,
            beta_1=args.beta_1, beta_2=args.beta_2)
    i_optimizer = Adam(learning_rate=args.learning_rate_other,
            beta_1=args.beta_1, beta_2=args.beta_2)
    f_optimizer = Adam(learning_rate=args.learning_rate_mask,
            beta_1=args.beta_1, beta_2=args.beta_2)

=======

def train(args: Namespace, datasets: Dict):
    """Trains the generator, discriminator, maks and information network

    Args:
        args: CL input arguments
        datasets: Training and validation data sets
    """
    # Initialize the network objects
    models = create_network_objects(args)

    # Initialize the adversarial loss
    adversarial_loss = UnsupervisedLoss(lambda_z=args.lambda_z)

    # Define optimizers
    g_optimizer = Adam(learning_rate=args.learning_rate_other,
            beta_1=args.beta_1, beta_2=args.beta_2)
    d_optimizer = Adam(learning_rate=args.learning_rate_other,
            beta_1=args.beta_1, beta_2=args.beta_2)
    i_optimizer = Adam(learning_rate=args.learning_rate_other,
            beta_1=args.beta_1, beta_2=args.beta_2)
    f_optimizer = Adam(learning_rate=args.learning_rate_mask,
            beta_1=args.beta_1, beta_2=args.beta_2)

>>>>>>> a5b24abf
    optimizers = {'G': g_optimizer, 'D': d_optimizer, 'I': i_optimizer,
            'F': f_optimizer}

    # Define metrics dictionary
    metrics = {'g_d_loss_train': Mean(), 'g_i_loss_train': Mean(),
            'd_r_loss_train': Mean(), 'd_f_loss_train': Mean(),
            'g_d_loss_val': Mean(), 'g_i_loss_val': Mean(),
            'd_r_loss_val': Mean(), 'd_f_loss_val': Mean()}

    # Save tensorboard logs
    train_log_dir = 'Tensorboard_Logs/' + args.session_name + '/training'
    validation_log_dir = 'Tensorboard_Logs/' + args.session_name + '/validation'

    train_writer = tf.summary.create_file_writer(train_log_dir)
    val_writer = tf.summary.create_file_writer(validation_log_dir)

    tensorboard_writers = {'train_writer': train_writer,
            'val_writer': val_writer}

    # Iteratively train the networks
    for epoch in range(args.epochs):
        # Print progress
        print('###########################################################')
<<<<<<< HEAD
        #print(f'Epoch: {epoch + 1}')
        print('Epoch: ', epoch+1)
=======
        print(f'Epoch: {epoch + 1}')
>>>>>>> a5b24abf

        # Each epoch consists of two phases: training and validation
        phases = ['train', 'val']
        for phase in phases:
            training = True if phase == 'train' else False

            # Print progress
<<<<<<< HEAD
            #print(f'Phase: {phase}')
            print('Phase: ', phase)
=======
            print(f'Phase: {phase}')
>>>>>>> a5b24abf

            # Iterate over batches
            for batch_id, (batch_images_real, _) in enumerate(datasets[phase]):

                # Print progress
                ds_len = tf.data.experimental.cardinality(datasets[phase])
<<<<<<< HEAD
                #print(f'Batch: {batch_id + 1} / {ds_len}')
                print('Batch {:d}/{:d}'.format(batch_id+1, ds_len))

                if (batch_id % 2) == 0:
                    batch_images_real = batch_images_real[:batch_images_real.shape[0]//2]
=======
                print(f'Batch: {batch_id + 1} / {ds_len}')

                if (batch_id % 2) == 0:
>>>>>>> a5b24abf
                    # Update generator
                    generator_update(batch_images_real, training, models,
                            metrics, optimizers, adversarial_loss, phase=phase)
                else:
                    # Update discriminator
<<<<<<< HEAD
                    batch_images_real = batch_images_real[:batch_images_real.shape[0]//2]
                    discriminator_update(batch_images_real, training, optimizers,
=======
                    discriminator_update(batch_images_real, training,
>>>>>>> a5b24abf
                            models, metrics, adversarial_loss,
                            phase=phase)

                # Save model weights
                if (batch_id + 1) % args.checkpoint_iter == 0:
<<<<<<< HEAD
                    #for model in models.values():
                        #model.save_weights(f'Weights/{args.session_name}/' \
                         #       f'{model.model_name}/Epoch_{str(epoch+1)}' \
                          #      f'batch_{str(batch_id+1)}')
                        models['F'].save_weights(
                            'Weights/' + args.session_name + '/' +
                            models['F'].model_name + '/Epoch_' + str(epoch + 1) +
                            '_Batch_' + str(batch_id + 1) + '/'
                        )
=======
                    for model in models.values():
                        model.save_weights(f'Weights/{args.session_name}/' \
                                f'{model.model_name}/Epoch_{str(epoch+1)}' \
                                f'batch_{str(batch_id+1)}')
>>>>>>> a5b24abf

        # Log epoch for tensorboard and print summary
        log_epoch(metrics, tensorboard_writers, epoch, scheme='unsupervised')

        # Reset all metrics for the next epoch
        [metric.reset_states() for metric in metrics.values()]


def main(args: Namespace):
    tf.get_logger().setLevel(args.log_level)

    # Get datasets
    dataset = SUPPORTED_DATASETS[args.dataset]()

    # Split dataset into training and validation sets
    # Note: there is no test set, since this is an unsupervised learning approach
    training_dataset = dataset.get_split(split='training',
            batch_size=args.batch_size, shuffle=True)

    validation_dataset = dataset.get_split(split='validation',
            batch_size=args.batch_size)

    # Create dataset dict for train function
    datasets = {'train': training_dataset, 'val': validation_dataset}

    # Number of classes in dataset | required for number of class generators
    args.n_classes = dataset.n_classes

    # Train the generator, discriminator, mask and information networks
    train(args, datasets)


if __name__ == '__main__':
    main(parse_train_args())
<|MERGE_RESOLUTION|>--- conflicted
+++ resolved
@@ -10,11 +10,7 @@
 course at KTH Royal Institute of Technology.
 """
 
-<<<<<<< HEAD
-__author__ = "Adrian Chiemelewski-Anders, Mats Steinweg & Bas Straathof"
-=======
 __author__ = "Adrian Chmielewski-Anders, Mats Steinweg & Bas Straathof"
->>>>>>> a5b24abf
 
 
 import tensorflow as tf
@@ -67,11 +63,7 @@
     return parser.parse_args(argv[1:])
 
 
-<<<<<<< HEAD
 def discriminator_update(batch_images_real: tf.Tensor, training: bool, optimizers: Dict,
-=======
-def discriminator_update(batch_images_real: tf.Tensor, training: bool,
->>>>>>> a5b24abf
         models: Dict, metrics: Dict, adversarial_loss: UnsupervisedLoss,
         phase: str):
     """Updates the real and fake disciminator losses
@@ -79,6 +71,7 @@
     Args:
         batch_images_real: Image batch (of size n) of shape (n, 128, 128, 3)
         training: Whether we are training
+        optimizers: Which optimizers to use
         models: Dict of models
         metrics: Dict of metrics
         adversarial_loss: Loss
@@ -102,13 +95,8 @@
             d_logits_real, d_logits_fake)
 
         d_loss = d_loss_real + d_loss_fake
-<<<<<<< HEAD
-        #print('Discriminator loss (real): ', d_loss_real)
-        #print('Discriminator loss (fake): ', d_loss_fake)
-=======
         print('Discriminator loss (real): ', d_loss_real)
         print('Discriminator loss (fake): ', d_loss_fake)
->>>>>>> a5b24abf
 
     if training:
         # Compute gradients
@@ -140,7 +128,6 @@
 
         # Get fake images from generator
         # Number of images generated = batch_size * n_classes
-<<<<<<< HEAD
         batch_images_fake, batch_z_k, k = models['G'](
                 batch_images_real, batch_masks, update_generator=True,
                 training=training)
@@ -150,35 +137,17 @@
         # Get logits for fake images
         d_logits_fake = models['D'](batch_images_fake, training)
 
-=======
-        batch_images_fake, batch_regions_fake, batch_z_k = models['G'](
-                batch_images_real, batch_masks, update_generator=True,
-                training=training)
-
-        # Get the recovered z-value from the information network
-        batch_z_k_hat = models['I'](batch_regions_fake, training=training)
-
-        # Get logits for fake images
-        d_logits_fake = models['D'](batch_images_fake, training)
-
->>>>>>> a5b24abf
         # Compute generator loss for current batch
         g_loss_d, g_loss_i = adversarial_loss.get_g_loss(d_logits_fake,
                 batch_z_k, batch_z_k_hat)
 
         g_loss = g_loss_d + g_loss_i
-<<<<<<< HEAD
         #print('Generator loss (discriminator): ', g_loss_d)
         #print('Discriminator loss (information): ', g_loss_i)
-=======
-        print('Generator loss (discriminator): ', g_loss_d)
-        print('Discriminator loss (information): ', g_loss_i)
->>>>>>> a5b24abf
 
     if training:
         # Compute gradients
         gradients = tape.gradient(g_loss, models['F'].trainable_variables +
-<<<<<<< HEAD
                 models['G'].class_generators[k].trainable_variables)
 
         f_gradients = gradients[:len(models['F'].trainable_variables)]
@@ -204,35 +173,6 @@
     Args:
         args: Dictionary of CL arguments
 
-=======
-                models['G'].trainable_variables)
-
-        f_gradients = gradients[:len(models['F'].trainable_variables)]
-        g_gradients = gradients[-len(models['G'].trainable_variables):]
-
-        i_gradients = tape.gradient(g_loss_i,
-                models['I'].trainable_variables)
-
-        # Update weights
-        optimizers['G'].apply_gradients(zip(g_gradients,
-            models['G'].trainable_variables))
-        optimizers['F'].apply_gradients(zip(f_gradients,
-            models['F'].trainable_variables))
-        optimizers['I'].apply_gradients(zip(i_gradients,
-            models['I'].trainable_variables))
-
-    # Update summary with computed loss
-    metrics['g_d_loss_' + phase](g_loss_d)
-    metrics['g_i_loss_' + phase](g_loss_i)
-
-
-def create_network_objects(args: Namespace) -> Dict:
-    """Create, and initialize, all necessary networks for training
-
-    Args:
-        args: Dictionary of CL arguments
-
->>>>>>> a5b24abf
     Returns:
         models: Segmentation, generator, discriminator and information networks
     """
@@ -253,7 +193,6 @@
 
     return models
 
-<<<<<<< HEAD
 
 def train(args: Namespace, datasets: Dict):
     """Trains the generator, discriminator, maks and information network
@@ -278,32 +217,6 @@
     f_optimizer = Adam(learning_rate=args.learning_rate_mask,
             beta_1=args.beta_1, beta_2=args.beta_2)
 
-=======
-
-def train(args: Namespace, datasets: Dict):
-    """Trains the generator, discriminator, maks and information network
-
-    Args:
-        args: CL input arguments
-        datasets: Training and validation data sets
-    """
-    # Initialize the network objects
-    models = create_network_objects(args)
-
-    # Initialize the adversarial loss
-    adversarial_loss = UnsupervisedLoss(lambda_z=args.lambda_z)
-
-    # Define optimizers
-    g_optimizer = Adam(learning_rate=args.learning_rate_other,
-            beta_1=args.beta_1, beta_2=args.beta_2)
-    d_optimizer = Adam(learning_rate=args.learning_rate_other,
-            beta_1=args.beta_1, beta_2=args.beta_2)
-    i_optimizer = Adam(learning_rate=args.learning_rate_other,
-            beta_1=args.beta_1, beta_2=args.beta_2)
-    f_optimizer = Adam(learning_rate=args.learning_rate_mask,
-            beta_1=args.beta_1, beta_2=args.beta_2)
-
->>>>>>> a5b24abf
     optimizers = {'G': g_optimizer, 'D': d_optimizer, 'I': i_optimizer,
             'F': f_optimizer}
 
@@ -327,12 +240,7 @@
     for epoch in range(args.epochs):
         # Print progress
         print('###########################################################')
-<<<<<<< HEAD
-        #print(f'Epoch: {epoch + 1}')
         print('Epoch: ', epoch+1)
-=======
-        print(f'Epoch: {epoch + 1}')
->>>>>>> a5b24abf
 
         # Each epoch consists of two phases: training and validation
         phases = ['train', 'val']
@@ -340,61 +248,35 @@
             training = True if phase == 'train' else False
 
             # Print progress
-<<<<<<< HEAD
-            #print(f'Phase: {phase}')
             print('Phase: ', phase)
-=======
-            print(f'Phase: {phase}')
->>>>>>> a5b24abf
 
             # Iterate over batches
             for batch_id, (batch_images_real, _) in enumerate(datasets[phase]):
 
                 # Print progress
                 ds_len = tf.data.experimental.cardinality(datasets[phase])
-<<<<<<< HEAD
-                #print(f'Batch: {batch_id + 1} / {ds_len}')
                 print('Batch {:d}/{:d}'.format(batch_id+1, ds_len))
 
                 if (batch_id % 2) == 0:
                     batch_images_real = batch_images_real[:batch_images_real.shape[0]//2]
-=======
-                print(f'Batch: {batch_id + 1} / {ds_len}')
-
-                if (batch_id % 2) == 0:
->>>>>>> a5b24abf
+
                     # Update generator
                     generator_update(batch_images_real, training, models,
                             metrics, optimizers, adversarial_loss, phase=phase)
                 else:
                     # Update discriminator
-<<<<<<< HEAD
                     batch_images_real = batch_images_real[:batch_images_real.shape[0]//2]
                     discriminator_update(batch_images_real, training, optimizers,
-=======
-                    discriminator_update(batch_images_real, training,
->>>>>>> a5b24abf
                             models, metrics, adversarial_loss,
                             phase=phase)
 
                 # Save model weights
                 if (batch_id + 1) % args.checkpoint_iter == 0:
-<<<<<<< HEAD
-                    #for model in models.values():
-                        #model.save_weights(f'Weights/{args.session_name}/' \
-                         #       f'{model.model_name}/Epoch_{str(epoch+1)}' \
-                          #      f'batch_{str(batch_id+1)}')
-                        models['F'].save_weights(
-                            'Weights/' + args.session_name + '/' +
-                            models['F'].model_name + '/Epoch_' + str(epoch + 1) +
-                            '_Batch_' + str(batch_id + 1) + '/'
-                        )
-=======
-                    for model in models.values():
-                        model.save_weights(f'Weights/{args.session_name}/' \
-                                f'{model.model_name}/Epoch_{str(epoch+1)}' \
-                                f'batch_{str(batch_id+1)}')
->>>>>>> a5b24abf
+                    models['F'].save_weights(
+                        'Weights/' + args.session_name + '/' +
+                        models['F'].model_name + '/Epoch_' + str(epoch + 1) +
+                        '_Batch_' + str(batch_id + 1) + '/'
+                    )
 
         # Log epoch for tensorboard and print summary
         log_epoch(metrics, tensorboard_writers, epoch, scheme='unsupervised')
